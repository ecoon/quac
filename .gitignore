# Gitignore policy: Each repository has a more or less comprehensive
# .gitignore; developers shouldn't need any global gitignore.
#
# This file uses relevant shippets from <https://github.com/github/gitignore>.
# Leave these unmodified. Custom stuff and overrides go at the end.


### Global/Emacs.gitignore (0aeefb48c0) ###

*~
\#*\#
/.emacs.desktop
/.emacs.desktop.lock
.elc
auto-save-list
tramp
.\#*

# Org-mode
.org-id-locations
*_archive


### Global/OSX.gitignore (0aeefb48c0) ###

.DS_Store
.AppleDouble
.LSOverride
Icon

# Thumbnails
._*

# Files that might appear on external disk
.Spotlight-V100
.Trashes


### Global/vim.gitignore (0aeefb48c0) ###

.*.s[a-w][a-z]
*.un~
Session.vim
.netrwhist
*~


### Python.gitignore (0aeefb48c0) ###

*.py[cod]

# C extensions
*.so

# Packages
*.egg
*.egg-info
dist
build
eggs
parts
bin
var
sdist
develop-eggs
.installed.cfg
lib
lib64
__pycache__

# Installer logs
pip-log.txt

# Unit test / coverage reports
.coverage
.tox
nosetests.xml

# Translations
*.mo

# Mr Developer
.mr.developer.cfg
.project
.pydevproject


### Custom ###

*.cfg
*.log

doc
sphinx/_build

!bin
<<<<<<< HEAD

bin/hashsplit

# cmdtest output
*.stderr-actual
*.stderr-diff
*.stdout-actual
*.stdout-diff
=======
!lib
>>>>>>> 1cf01d3b
<|MERGE_RESOLUTION|>--- conflicted
+++ resolved
@@ -87,14 +87,14 @@
 
 ### Custom ###
 
+!bin
+!lib
+
 *.cfg
 *.log
 
 doc
 sphinx/_build
-
-!bin
-<<<<<<< HEAD
 
 bin/hashsplit
 
@@ -102,7 +102,4 @@
 *.stderr-actual
 *.stderr-diff
 *.stdout-actual
-*.stdout-diff
-=======
-!lib
->>>>>>> 1cf01d3b
+*.stdout-diff