--- conflicted
+++ resolved
@@ -23,12 +23,6 @@
     R. Priedhorsky, A. Culotta, and S. Y. Del Valle, "Inferring the Origin Locations of Tweets with Quantitative Confidence," in Proceedings of the 17th ACM Conference on Computer Supported Cooperative Work & Social Computing, 2014, pp. 1523–1536.
     http://dx.doi.org/10.1145/2531602.2531607
 
-<<<<<<< HEAD
-  2014_PLOS-Comp-Bio_Wikidemics_feasibility
-    N. Generous, G. Fairchild, A. Deshpande, S. Y. Del Valle, and R. Priedhorsky, "Global Disease Monitoring and Forecasting with Wikipedia," PLOS Computational Biology, vol. 10, no. 11, p. e1003892, Nov. 2014.
-    http://journals.plos.org/ploscompbiol/article?id=10.1371/journal.pcbi.1003892
-    http://arxiv.org/abs/1405.3612
-=======
   2014_PLOS-Comp-Bio_Wikidemics-feasibility
     Generous et al., 2014
     http://dx.doi.org/10.1371/journal.pcbi.1003892
@@ -36,7 +30,6 @@
   2017_CSCW_Measuring-global-disease
     Priedhorsky et al., 2017
     http://dx.doi.org/10.1145/2998181.2998183
->>>>>>> 9686db33
 
 Typically, experimental code is not included until after some publication
 milestone, which could be anything from paper submission to final publication.
